--- conflicted
+++ resolved
@@ -1,23 +1,12 @@
-<<<<<<< HEAD
 #!/usr/bin/env python
 # encoding: utf-8
 #
 # This file is part of ckanext-contact
 # Created by the Natural History Museum in London, UK
 
-from logging import getLogger
-
-=======
-"""
-CKAN Contact Extension
-"""
 import functools
 from logging import getLogger
 
-from pylons import config
-
-import ckan.plugins as p
->>>>>>> 61b68f51
 from ckanext.contact.auth import send_contact
 
 from ckan.plugins import SingletonPlugin, implements, interfaces, toolkit
@@ -25,28 +14,18 @@
 log = getLogger(__name__)
 
 
-<<<<<<< HEAD
 class ContactPlugin(SingletonPlugin):
     '''CKAN Contact Extension'''
     implements(interfaces.IRoutes, inherit=True)
     implements(interfaces.IConfigurer)
     implements(interfaces.IAuthFunctions)
-=======
-class ContactPlugin(p.SingletonPlugin):
-    """
-    CKAN Contact Extension
-    """
-    p.implements(p.IRoutes, inherit=True)
-    p.implements(p.IConfigurer)
-    p.implements(p.IAuthFunctions)
-    p.implements(p.ITemplateHelpers, inherit=True)
->>>>>>> 61b68f51
+    implements(interfaces.ITemplateHelpers, inherit=True)
 
     ## IConfigurer
     def update_config(self, config):
         '''
 
-        :param config: 
+        :param config:
 
         '''
         toolkit.add_template_directory(config, u'theme/templates')
@@ -55,15 +34,12 @@
 
     ## IRoutes
     def before_map(self, map):
-<<<<<<< HEAD
         '''
 
-        :param map: 
+        :param map:
 
         '''
 
-=======
->>>>>>> 61b68f51
         # Add controller for KE EMu specimen records
         map.connect(u'contact_form', '/contact',
                     controller=u'ckanext.contact.controllers.contact:ContactController',
@@ -78,20 +54,17 @@
 
     ## IAuthFunctions
     def get_auth_functions(self):
-<<<<<<< HEAD
         ''' '''
         return {
             u'send_contact': send_contact
             }
-=======
-        return {'send_contact': send_contact}
 
     ## ITemplateHelpers
     def get_helpers(self):
+        ''' '''
         return {
             u'get_recaptcha_v3_action':
-                functools.partial(config.get, u'ckanext.contact.recaptcha_v3_action', None),
+                functools.partial(toolkit.config.get, u'ckanext.contact.recaptcha_v3_action', None),
             u'get_recaptcha_v3_key':
-                functools.partial(config.get, u'ckanext.contact.recaptcha_v3_key', None)
-        }
->>>>>>> 61b68f51
+                functools.partial(toolkit.config.get, u'ckanext.contact.recaptcha_v3_key', None)
+            }