--- conflicted
+++ resolved
@@ -1,57 +1,27 @@
-<<<<<<< HEAD
 #!/usr/bin/env python
 # encoding: utf-8
 #
 # This file is part of ckanext-contact
 # Created by the Natural History Museum in London, UK
 
+import json
 import logging
 import socket
-=======
-import json
-import logging
 
-import socket
-from pylons import config
-
-import ckan.lib.base as base
-import ckan.lib.helpers as h
-import ckan.lib.mailer as mailer
-import ckan.lib.navl.dictization_functions as dictization_functions
-import ckan.logic as logic
-import ckan.model as model
-import ckan.plugins as p
-from ckan.common import _, request, response
 from ckanext.contact import recaptcha
 from ckanext.contact.interfaces import IContact
->>>>>>> 61b68f51
 
-from ckanext.contact.interfaces import IContact
-
-<<<<<<< HEAD
 from ckan import logic
-from ckan.lib import captcha, mailer
+from ckan.lib import mailer
 from ckan.plugins import PluginImplementations, toolkit
 
 log = logging.getLogger(__name__)
 
 
 class ContactController(toolkit.BaseController):
-    '''Controller for displaying a contact form'''
-=======
-render = base.render
-abort = base.abort
-
-unflatten = dictization_functions.unflatten
-
-check_access = logic.check_access
-
-
-class ContactController(base.BaseController):
     '''
     Controller for displaying a contact form
     '''
->>>>>>> 61b68f51
 
     def __before__(self, action, **env):
         '''
@@ -65,49 +35,17 @@
 
         try:
             self.context = {
-<<<<<<< HEAD
-                u'user': toolkit.c.user or toolkit.c.author,
+                u'user': toolkit.c.user or toolkit.c.author
                 }
             toolkit.check_access(u'send_contact', self.context)
         except toolkit.NotAuthorized:
             toolkit.abort(401, toolkit._(u'Not authorized to use contact form'))
 
-    @staticmethod
-    def _submit(context):
-        '''
-
-        :param context: 
-
-        '''
-
-        try:
-            data_dict = logic.clean_dict(
-                toolkit.dictization_functions.unflatten(
-                    logic.tuplize_dict(logic.parse_params(toolkit.request.params))))
-            context[u'message'] = data_dict.get(u'log_message', u'')
-            toolkit.c.form = data_dict[u'name']
-            captcha.check_recaptcha(toolkit.request)
-        except logic.NotAuthorized:
-            toolkit.abort(401, toolkit._(u'Not authorized to see this page'))
-        except captcha.CaptchaError:
-            error_msg = toolkit._(u'Bad Captcha. Please try again.')
-            toolkit.h.flash_error(error_msg)
-=======
-                u'model': model,
-                u'session': model.Session,
-                u'user': base.c.user or base.c.author,
-                u'auth_user_obj': base.c.userobj
-            }
-            check_access(u'send_contact', self.context)
-        except logic.NotAuthorized:
-            base.abort(401, _(u'Not authorized to use contact form'))
-
-        self.expected_action = config.get(u'ckanext.contact.recaptcha_v3_action')
+        self.expected_action = toolkit.config.get(u'ckanext.contact.recaptcha_v3_action')
 
     def _validate(self, data_dict):
         '''
         Validates the given data and recaptcha if necessary.
->>>>>>> 61b68f51
 
         :param data_dict: the request params as a dict
         :return: a 3-tuple of errors, error summaries and a recaptcha error, in the event where no
@@ -117,41 +55,6 @@
         error_summary = {}
         recaptcha_error = None
 
-<<<<<<< HEAD
-        if data_dict[u'email'] == u'':
-            errors[u'email'] = [u'Missing Value']
-            error_summary[u'email'] = u'Missing value'
-
-        if data_dict[u'name'] == u'':
-            errors[u'name'] = [u'Missing Value']
-            error_summary[u'name'] = u'Missing value'
-
-        if data_dict[u'content'] == u'':
-            errors[u'content'] = [u'Missing Value']
-            error_summary[u'content'] = u'Missing value'
-
-        if len(errors) == 0:
-
-            body = u'%s' % data_dict[u'content']
-            body += u'\n\nSent by:\nName:%s\nEmail: %s\n' % (
-                data_dict[u'name'], data_dict[u'email'])
-            mail_dict = {
-                u'recipient_email': toolkit.config.get(u'ckanext.contact.mail_to',
-                                                       toolkit.config.get(u'email_to')),
-                u'recipient_name': toolkit.config.get(u'ckanext.contact.recipient_name',
-                                                      toolkit.config.get(
-                                                          u'ckan.site_title')),
-                u'subject': toolkit.config.get(u'ckanext.contact.subject',
-                                               u'Contact/Question from visitor'),
-                u'body': body,
-                u'headers': {
-                    u'reply-to': data_dict[u'email']
-                    }
-                }
-
-            # Allow other plugins to modify the mail_dict
-            for plugin in PluginImplementations(IContact):
-=======
         # check the three fields we know about
         for field in (u'email', u'name', u'content'):
             value = data_dict.get(field, None)
@@ -167,7 +70,7 @@
                                           self.expected_action)
             except recaptcha.RecaptchaError as e:
                 log.info(u'Recaptcha failed due to "{}"'.format(e))
-                recaptcha_error = _(u'Recaptcha check failed, please try again.')
+                recaptcha_error = toolkit._(u'Recaptcha check failed, please try again.')
 
         return errors, error_summary, recaptcha_error
 
@@ -182,8 +85,9 @@
         email_success = True
 
         # pull out the data from the request
-        data_dict = logic.clean_dict(unflatten(logic.tuplize_dict(logic.parse_params(
-            request.params))))
+        data_dict = logic.clean_dict(
+            toolkit.dictization_functions.unflatten(logic.tuplize_dict(logic.parse_params(
+                toolkit.request.params))))
 
         # validate the request params
         errors, error_summary, recaptcha_error = self._validate(data_dict)
@@ -194,44 +98,26 @@
                                                                    data_dict[u'name'],
                                                                    data_dict[u'email'])
             mail_dict = {
-                u'recipient_email': config.get(u'ckanext.contact.mail_to', config.get(u'email_to')),
-                u'recipient_name': config.get(u'ckanext.contact.recipient_name',
-                                              config.get(u'ckan.site_title')),
-                u'subject': config.get(u'ckanext.contact.subject',
-                                       _(u'Contact/Question from visitor')),
+                u'recipient_email': toolkit.config.get(u'ckanext.contact.mail_to',
+                                                       toolkit.config.get(u'email_to')),
+                u'recipient_name': toolkit.config.get(u'ckanext.contact.recipient_name',
+                                                      toolkit.config.get(u'ckan.site_title')),
+                u'subject': toolkit.config.get(u'ckanext.contact.subject',
+                                               toolkit._(u'Contact/Question from visitor')),
                 u'body': body,
-                u'headers': {u'reply-to': data_dict[u'email']}
-            }
+                u'headers': {
+                    u'reply-to': data_dict[u'email']
+                    }
+                }
 
             # allow other plugins to modify the mail_dict
-            for plugin in p.PluginImplementations(IContact):
->>>>>>> 61b68f51
+            for plugin in PluginImplementations(IContact):
                 plugin.mail_alter(mail_dict, data_dict)
 
             try:
                 mailer.mail_recipient(**mail_dict)
             except (mailer.MailerException, socket.error):
-<<<<<<< HEAD
-                toolkit.h.flash_error(toolkit._(
-                    u'Sorry, there was an error sending the email. Please try again later'))
-            else:
-                data_dict[u'success'] = True
-
-        return data_dict, errors, error_summary
-
-    def ajax_submit(self):
-        '''AJAX form submission'''
-        data, errors, error_summary = self._submit(self.context)
-        data = logic.flatten_to_string_key({
-            u'data': data,
-            u'errors': errors,
-            u'error_summary': error_summary
-            })
-        toolkit.response.headers[u'Content-Type'] = u'application/json;charset=utf-8'
-        return toolkit.h.json.dumps(data)
-=======
                 email_success = False
->>>>>>> 61b68f51
 
         return {
             u'success': recaptcha_error is None and len(errors) == 0 and email_success,
@@ -239,31 +125,17 @@
             u'errors': errors,
             u'error_summary': error_summary,
             u'recaptcha_error': recaptcha_error,
-        }
+            }
 
-<<<<<<< HEAD
-        '''
-
-
-        :returns: :return: html
-
-        '''
-=======
     def ajax_submit(self):
         '''
         AJAX form submission.
->>>>>>> 61b68f51
 
         :return: json dumped data for the response
         '''
-        response.headers[b'Content-Type'] = b'application/json;charset=utf-8'
+        toolkit.response.headers[b'Content-Type'] = b'application/json;charset=utf-8'
         return json.dumps(self._submit())
 
-<<<<<<< HEAD
-        # Submit the data
-        if u'save' in toolkit.request.params:
-            data, errors, error_summary = self._submit(self.context)
-=======
     def form(self):
         '''
         Form based interaction, if called as a POST request the request params are used to send the
@@ -276,43 +148,25 @@
             u'data': {},
             u'errors': {},
             u'error_summary': {},
-        }
+            }
 
-        if request.method == u'POST':
+        if toolkit.request.method == u'POST':
             result = self._submit()
             if result.get(u'success', False):
-                return p.toolkit.render(u'contact/success.html')
+                return toolkit.render(u'contact/success.html')
             else:
                 # the form page isn't setup to handle this error so we need to flash it here for it
                 if result[u'recaptcha_error'] is not None:
-                    h.flash_error(result[u'recaptcha_error'])
+                    toolkit.h.flash_error(result[u'recaptcha_error'])
                 # note that this copies over an recaptcha error key/value present in the submit
                 # result
                 extra_vars.update(result)
->>>>>>> 61b68f51
         else:
             # try and use logged in user values for default values
             try:
-<<<<<<< HEAD
-                data[u'name'] = toolkit.c.userobj.fullname or toolkit.c.userobj.name
-                data[u'email'] = toolkit.c.userobj.email
-            except AttributeError:
-                data[u'name'] = data[u'email'] = None
-
-        if data.get(u'success', False):
-            return toolkit.render(u'contact/success.html')
-        else:
-            vars = {
-                u'data': data,
-                u'errors': errors,
-                u'error_summary': error_summary
-                }
-            return toolkit.render(u'contact/form.html', extra_vars=vars)
-=======
-                extra_vars[u'data'][u'name'] = base.c.userobj.fullname or base.c.userobj.name
-                extra_vars[u'data'][u'email'] = base.c.userobj.email
+                extra_vars[u'data'][u'name'] = toolkit.c.userobj.fullname or toolkit.c.userobj.name
+                extra_vars[u'data'][u'email'] = toolkit.c.userobj.email
             except AttributeError:
                 extra_vars[u'data'][u'name'] = extra_vars[u'data'][u'email'] = None
 
-        return p.toolkit.render(u'contact/form.html', extra_vars=extra_vars)
->>>>>>> 61b68f51
+        return toolkit.render(u'contact/form.html', extra_vars=extra_vars)